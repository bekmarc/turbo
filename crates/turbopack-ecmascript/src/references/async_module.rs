--- conflicted
+++ resolved
@@ -188,26 +188,8 @@
     }
 
     #[turbo_tasks::function]
-<<<<<<< HEAD
     pub(crate) async fn is_self_async(&self) -> Result<Vc<bool>> {
         Ok(Vc::cell(self.has_top_level_await))
-=======
-    async fn is_self_async(self: Vc<Self>) -> Result<Vc<bool>> {
-        let this = self.await?;
-
-        if this.has_top_level_await {
-            return Ok(Vc::cell(true));
-        }
-
-        let bools = Vc::<Bools>::cell(
-            this.references
-                .iter()
-                .map(|r| r.is_external_esm())
-                .collect(),
-        );
-
-        Ok(bools.any())
->>>>>>> 88078eb0
     }
 
     #[turbo_tasks::function]
